/**
 * Copyright (c) 2013-present, Facebook, Inc.
 * All rights reserved.
 *
 * This source code is licensed under the BSD-style license found in the
 * LICENSE file in the root directory of this source tree. An additional grant
 * of patent rights can be found in the PATENTS file in the same directory.
 *
 * @emails oncall+relay
 */

'use strict';

require('configureForRelayOSS');

jest.dontMock('RelayRenderer');

const React = require('React');
const ReactDOM = require('ReactDOM');
const Relay = require('Relay');
const RelayContext = require('RelayContext');
const RelayQueryConfig = require('RelayQueryConfig');
const RelayRenderer = require('RelayRenderer');

describe('RelayRenderer.onReadyStateChange', () => {
  let MockComponent;
  let MockContainer;

  let container;
  let queryConfig;
  let relayContext;

  beforeEach(() => {
    jest.resetModuleRegistry();

    MockComponent = React.createClass({render: () => <div />});
    MockContainer = Relay.createContainer(MockComponent, {
      fragments: {},
    });

    container = document.createElement('div');
    queryConfig = RelayQueryConfig.genMockInstance();
    relayContext = new RelayContext();
  });

  let onReadyStateChange;

  beforeEach(() => {
    onReadyStateChange = jest.genMockFunction();
    ReactDOM.render(
      <RelayRenderer
        Container={MockContainer}
        queryConfig={queryConfig}
        onReadyStateChange={onReadyStateChange}
<<<<<<< HEAD
        relayContext={relayContext}
      />
=======
      />,
      container
>>>>>>> 105175b5
    );
    const defaultState = {
      aborted: false,
      done: false,
      error: null,
      mounted: true,
      ready: false,
      stale: false,
    };
    jasmine.addMatchers({
      toTriggerReadyStateChanges() {
        return {
          compare(requestCallback, expected) {
            const request = relayContext.primeCache.mock.requests[0];
            requestCallback(request);
            jest.runAllTimers();

            expect(onReadyStateChange.mock.calls.map(args => args[0])).toEqual(
              expected.map(deltaState => ({...defaultState, ...deltaState}))
            );
            return {
              pass: true,
            };
          },
        };
      },
    });
  });

  it('does nothing before `prime` starts', () => {
    expect(() => {
      // Nothing.
    }).toTriggerReadyStateChanges([
      // Nothing.
    ]);
  });

  it('is not ready or done after a request', () => {
    expect(request => {
      request.block();
    }).toTriggerReadyStateChanges([
      {done: false, ready: false},
    ]);
  });

  it('is ready but not done when required data is resolved', () => {
    expect(request => {
      request.block();
      request.resolve();
    }).toTriggerReadyStateChanges([
      {done: false, ready: false},
      {done: false, ready: true},
    ]);
  });

  it('is ready and done when request succeeds', () => {
    expect(request => {
      request.block();
      request.resolve();
      request.succeed();
    }).toTriggerReadyStateChanges([
      {done: false, ready: false},
      {done: false, ready: true},
      {done: true, ready: true},
    ]);
  });

  it('is ready and done if data is resolved without a request', () => {
    expect(request => {
      request.resolve();
      request.succeed();
    }).toTriggerReadyStateChanges([
      {done: false, ready: true},
      {done: true, ready: true},
    ]);
  });

  it('is ready with an error when a failure occurs with required data', () => {
    const error = new Error('Expected error.');
    expect(request => {
      request.block();
      request.resolve();
      request.fail(error);
    }).toTriggerReadyStateChanges([
      {done: false, error: null, ready: false},
      {done: false, error: null, ready: true},
      {done: false, error, ready: true},
    ]);
  });

  it('has an error when a failure occurs without required data', () => {
    const error = new Error('Expected error.');
    expect(request => {
      request.block();
      request.fail(error);
    }).toTriggerReadyStateChanges([
      {done: false, error: null, ready: false},
      {done: false, error, ready: false},
    ]);
  });

  it('has an error when a failure occurs before sending a request', () => {
    const error = new Error('Expected error.');
    expect(request => {
      request.fail(error);
    }).toTriggerReadyStateChanges([
      {done: false, error, ready: false},
    ]);
  });

  it('does nothing when aborted from query configuration change', () => {
    expect(request => {
      ReactDOM.render(
        <RelayRenderer
          Container={MockContainer}
          queryConfig={RelayQueryConfig.genMockInstance()}
          onReadyStateChange={onReadyStateChange}
<<<<<<< HEAD
          relayContext={relayContext}
        />
=======
        />,
        container
>>>>>>> 105175b5
      );
    }).toTriggerReadyStateChanges([
      // Nothing.
    ]);
  });

  it('is aborted and not mounted when aborted from unmounting', () => {
    expect(request => {
      ReactDOM.unmountComponentAtNode(container);
    }).toTriggerReadyStateChanges([
      {aborted: true, mounted: false},
    ]);
  });
});<|MERGE_RESOLUTION|>--- conflicted
+++ resolved
@@ -52,13 +52,9 @@
         Container={MockContainer}
         queryConfig={queryConfig}
         onReadyStateChange={onReadyStateChange}
-<<<<<<< HEAD
         relayContext={relayContext}
-      />
-=======
       />,
       container
->>>>>>> 105175b5
     );
     const defaultState = {
       aborted: false,
@@ -176,13 +172,9 @@
           Container={MockContainer}
           queryConfig={RelayQueryConfig.genMockInstance()}
           onReadyStateChange={onReadyStateChange}
-<<<<<<< HEAD
           relayContext={relayContext}
-        />
-=======
         />,
         container
->>>>>>> 105175b5
       );
     }).toTriggerReadyStateChanges([
       // Nothing.
