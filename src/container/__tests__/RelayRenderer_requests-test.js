/**
 * Copyright (c) 2013-present, Facebook, Inc.
 * All rights reserved.
 *
 * This source code is licensed under the BSD-style license found in the
 * LICENSE file in the root directory of this source tree. An additional grant
 * of patent rights can be found in the PATENTS file in the same directory.
 *
 * @emails oncall+relay
 */

'use strict';

require('configureForRelayOSS');

jest.dontMock('RelayRenderer');

const React = require('React');
const ReactDOM = require('ReactDOM');
const Relay = require('Relay');
const RelayContext = require('RelayContext');
const RelayQueryConfig = require('RelayQueryConfig');
const RelayRenderer = require('RelayRenderer');

const getRelayQueries = require('getRelayQueries');

describe('RelayRenderer', function() {
  let MockComponent;
  let MockContainer;

  let container;
  let queryConfig;
  let relayContext;

  beforeEach(() => {
    jest.resetModuleRegistry();

    MockComponent = React.createClass({render: () => <div />});
    MockContainer = Relay.createContainer(MockComponent, {
      fragments: {},
    });

    container = document.createElement('div');
    queryConfig = RelayQueryConfig.genMockInstance();
<<<<<<< HEAD
    relayContext = new RelayContext();
    ShallowRenderer.render(
      <RelayRenderer
        Container={MockContainer}
        queryConfig={queryConfig}
        relayContext={relayContext}
      />
=======
    ReactDOM.render(
      <RelayRenderer Container={MockContainer} queryConfig={queryConfig} />,
      container
>>>>>>> 105175b5
    );
  });

  it('primes queries created from `Component` and `queryConfig`', () => {
    expect(getRelayQueries).toBeCalledWith(MockContainer, queryConfig);
    expect(relayContext.primeCache).toBeCalled();
  });

<<<<<<< HEAD
  it('does nothing when required props are unchanged', () => {
    ShallowRenderer.render(
      <RelayRenderer
        Container={MockContainer}
        queryConfig={queryConfig}
        relayContext={relayContext}
      />
=======
  it('does nothing when `Component` and `queryConfig` are unchanged', () => {
    ReactDOM.render(
      <RelayRenderer Container={MockContainer} queryConfig={queryConfig} />,
      container
>>>>>>> 105175b5
    );
    expect(getRelayQueries.mock.calls).toEqual([[MockContainer, queryConfig]]);
    expect(relayContext.primeCache.mock.calls.length).toBe(1);
  });

  it('does nothing when `Component` and `queryConfig` are resolved', () => {
    relayContext.primeCache.mock.requests[0].succeed();

<<<<<<< HEAD
    ShallowRenderer.render(
      <RelayRenderer
        Container={MockContainer}
        queryConfig={queryConfig}
        relayContext={relayContext}
      />
=======
    ReactDOM.render(
      <RelayRenderer Container={MockContainer} queryConfig={queryConfig} />,
      container
>>>>>>> 105175b5
    );
    expect(getRelayQueries.mock.calls).toEqual([[MockContainer, queryConfig]]);
    expect(relayContext.primeCache.mock.calls.length).toBe(1);
  });

  it('primes new queries when `Component` changes', () => {
    const AnotherComponent = React.createClass({render: () => <div />});
    const AnotherContainer = Relay.createContainer(AnotherComponent, {
      fragments: {},
    });
    ReactDOM.render(
      <RelayRenderer
        Container={AnotherContainer}
        queryConfig={queryConfig}
<<<<<<< HEAD
        relayContext={relayContext}
      />
=======
      />,
      container
>>>>>>> 105175b5
    );
    expect(getRelayQueries.mock.calls).toEqual([
      [MockContainer, queryConfig],
      [AnotherContainer, queryConfig],
    ]);
    expect(relayContext.primeCache.mock.calls.length).toBe(2);
  });

  it('primes new queries when `queryConfig` changes', () => {
    const anotherQueryConfig = RelayQueryConfig.genMockInstance();
    ReactDOM.render(
      <RelayRenderer
        Container={MockContainer}
        queryConfig={anotherQueryConfig}
<<<<<<< HEAD
        relayContext={relayContext}
      />
=======
      />,
      container
>>>>>>> 105175b5
    );
    expect(getRelayQueries.mock.calls).toEqual([
      [MockContainer, queryConfig],
      [MockContainer, anotherQueryConfig],
    ]);
    expect(relayContext.primeCache.mock.calls.length).toBe(2);
  });

  it('primes new queries when `relayContext` changes', () => {
    const anotherRelayContext = new RelayContext();
    ShallowRenderer.render(
      <RelayRenderer
        Container={MockContainer}
        queryConfig={queryConfig}
        relayContext={anotherRelayContext}
      />
    );
    expect(getRelayQueries.mock.calls).toEqual([
      [MockContainer, queryConfig],
      [MockContainer, queryConfig],
    ]);
    expect(relayContext.primeCache.mock.calls.length).toBe(1);
    expect(anotherRelayContext.primeCache.mock.calls.length).toBe(1);
  });

  it('force fetches when the `forceFetch` prop is true', () => {
    ReactDOM.render(
      <RelayRenderer
        Container={MockContainer}
        queryConfig={queryConfig}
        relayContext={relayContext}
        forceFetch={true}
      />,
      container
    );
    expect(getRelayQueries).toBeCalledWith(MockContainer, queryConfig);
    expect(relayContext.forceFetch).toBeCalled();
  });

  it('calls `onForceFetch` hook if supplied', () => {
    const onForceFetch = jest.genMockFunction();
    const onPrimeCache = jest.genMockFunction();

    ReactDOM.render(
      <RelayRenderer
        Container={MockContainer}
        queryConfig={queryConfig}
        relayContext={relayContext}
        forceFetch={true}
        onForceFetch={onForceFetch}
        onPrimeCache={onPrimeCache}
      />,
      container
    );
    expect(onForceFetch).toBeCalled();
    expect(onPrimeCache).not.toBeCalled();
  });

  it('calls `onPrimeCache` hook if supplied', () => {
    const anotherQueryConfig = RelayQueryConfig.genMockInstance();
    const onForceFetch = jest.genMockFunction();
    const onPrimeCache = jest.genMockFunction();

    ReactDOM.render(
      <RelayRenderer
        Container={MockContainer}
        queryConfig={anotherQueryConfig}
        relayContext={relayContext}
        onForceFetch={onForceFetch}
        onPrimeCache={onPrimeCache}
      />,
      container
    );
    expect(onForceFetch).not.toBeCalled();
    expect(onPrimeCache).toBeCalled();
  });
});<|MERGE_RESOLUTION|>--- conflicted
+++ resolved
@@ -42,19 +42,14 @@
 
     container = document.createElement('div');
     queryConfig = RelayQueryConfig.genMockInstance();
-<<<<<<< HEAD
     relayContext = new RelayContext();
-    ShallowRenderer.render(
+    ReactDOM.render(
       <RelayRenderer
         Container={MockContainer}
         queryConfig={queryConfig}
         relayContext={relayContext}
-      />
-=======
-    ReactDOM.render(
-      <RelayRenderer Container={MockContainer} queryConfig={queryConfig} />,
+      />,
       container
->>>>>>> 105175b5
     );
   });
 
@@ -63,20 +58,14 @@
     expect(relayContext.primeCache).toBeCalled();
   });
 
-<<<<<<< HEAD
   it('does nothing when required props are unchanged', () => {
-    ShallowRenderer.render(
+    ReactDOM.render(
       <RelayRenderer
         Container={MockContainer}
         queryConfig={queryConfig}
         relayContext={relayContext}
-      />
-=======
-  it('does nothing when `Component` and `queryConfig` are unchanged', () => {
-    ReactDOM.render(
-      <RelayRenderer Container={MockContainer} queryConfig={queryConfig} />,
+      />,
       container
->>>>>>> 105175b5
     );
     expect(getRelayQueries.mock.calls).toEqual([[MockContainer, queryConfig]]);
     expect(relayContext.primeCache.mock.calls.length).toBe(1);
@@ -85,18 +74,13 @@
   it('does nothing when `Component` and `queryConfig` are resolved', () => {
     relayContext.primeCache.mock.requests[0].succeed();
 
-<<<<<<< HEAD
-    ShallowRenderer.render(
+    ReactDOM.render(
       <RelayRenderer
         Container={MockContainer}
         queryConfig={queryConfig}
         relayContext={relayContext}
-      />
-=======
-    ReactDOM.render(
-      <RelayRenderer Container={MockContainer} queryConfig={queryConfig} />,
+      />,
       container
->>>>>>> 105175b5
     );
     expect(getRelayQueries.mock.calls).toEqual([[MockContainer, queryConfig]]);
     expect(relayContext.primeCache.mock.calls.length).toBe(1);
@@ -111,13 +95,9 @@
       <RelayRenderer
         Container={AnotherContainer}
         queryConfig={queryConfig}
-<<<<<<< HEAD
         relayContext={relayContext}
-      />
-=======
       />,
       container
->>>>>>> 105175b5
     );
     expect(getRelayQueries.mock.calls).toEqual([
       [MockContainer, queryConfig],
@@ -132,13 +112,9 @@
       <RelayRenderer
         Container={MockContainer}
         queryConfig={anotherQueryConfig}
-<<<<<<< HEAD
         relayContext={relayContext}
-      />
-=======
       />,
       container
->>>>>>> 105175b5
     );
     expect(getRelayQueries.mock.calls).toEqual([
       [MockContainer, queryConfig],
@@ -149,12 +125,13 @@
 
   it('primes new queries when `relayContext` changes', () => {
     const anotherRelayContext = new RelayContext();
-    ShallowRenderer.render(
+    ReactDOM.render(
       <RelayRenderer
         Container={MockContainer}
         queryConfig={queryConfig}
         relayContext={anotherRelayContext}
-      />
+      />,
+      container
     );
     expect(getRelayQueries.mock.calls).toEqual([
       [MockContainer, queryConfig],
