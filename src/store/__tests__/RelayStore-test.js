/**
 * Copyright 2013-2015, Facebook, Inc.
 * All rights reserved.
 *
 * This source code is licensed under the BSD-style license found in the
 * LICENSE file in the root directory of this source tree. An additional grant
 * of patent rights can be found in the PATENTS file in the same directory.
 *
 * @emails oncall+relay
 */

'use strict';

jest.dontMock('RelayStore');

require('configureForRelayOSS');

const GraphQLStoreQueryResolver = require('GraphQLStoreQueryResolver');
const Relay = require('Relay');
const RelayQueryResultObservable = require('RelayQueryResultObservable');
const RelayStoreData = require('RelayStoreData');
const RelayMutation = require('RelayMutation');
const RelayMutationTransaction = require('RelayMutationTransaction');
const RelayMutationQueue = require('RelayMutationQueue');
const RelayTestUtils = require('RelayTestUtils');

const readRelayQueryData = require('readRelayQueryData');

describe('RelayStore', () => {
  var RelayStore;

  var filter;
  var dataIDs;
  var queries;
  var callback;
  var recordStore;
  var queryRunner;

  var {getNode} = RelayTestUtils;

  beforeEach(() => {
    jest.resetModuleRegistry();

    RelayStore = require('RelayStore');

    filter = () => true;
    dataIDs = ['feedback_id', 'likers_id'];
    queries = {};
    callback = jest.genMockFunction();
    queryRunner = RelayStoreData.getDefaultInstance().getQueryRunner();
    recordStore = RelayStoreData.getDefaultInstance().getRecordStore();
  });

  describe('primeCache', () => {
    it('invokes `GraphQLQueryRunner#run`', () => {
      RelayStore.primeCache(queries, callback);

      expect(queryRunner.run).toBeCalled();
      expect(queryRunner.run.mock.calls[0][0]).toBe(queries);
      expect(queryRunner.run.mock.calls[0][1]).toBe(callback);
    });
  });

  describe('forceFetch', () => {
    it('invokes `GraphQLQueryRunner#forceFetch`', () => {
      RelayStore.forceFetch(queries, callback);

      expect(queryRunner.forceFetch).toBeCalled();
      expect(queryRunner.forceFetch.mock.calls[0][0]).toBe(queries);
      expect(queryRunner.forceFetch.mock.calls[0][1]).toBe(callback);
    });
  });

  describe('read', () => {
    it('invokes `readRelayQueryData`', () => {
      RelayStore.read(queries, dataIDs[0]);
      expect(readRelayQueryData).toBeCalled();
      expect(readRelayQueryData.mock.calls[0][1]).toEqual(queries);
      expect(readRelayQueryData.mock.calls[0][2]).toBe(dataIDs[0]);
      expect(readRelayQueryData.mock.calls[0][3]).toBeUndefined();
    });

    it('invokes `readRelayQueryData` with a filter', () => {
      RelayStore.read(queries, dataIDs[0], filter);
      expect(readRelayQueryData).toBeCalled();
      expect(readRelayQueryData.mock.calls[0][3]).toBe(filter);
    });
  });

  describe('readAll', () => {
    it('invokes `readRelayQueryData`', () => {
      RelayStore.readAll(queries, dataIDs);
      expect(readRelayQueryData.mock.calls.length).toBe(dataIDs.length);
      expect(readRelayQueryData.mock.calls.map(call => call[2])).toEqual(
        dataIDs
      );
    });

    it('invokes `readRelayQueryData` with a filter', () => {
      RelayStore.readAll(queries, dataIDs, filter);
      expect(readRelayQueryData.mock.calls.length).toBe(dataIDs.length);
      readRelayQueryData.mock.calls.forEach((call) => {
        expect(call[3]).toBe(filter);
      });
    });
  });

  describe('readQuery', () => {
    it('accepts a query with no arguments', () => {
      recordStore.putDataID('viewer', null, 'client:1');
      RelayStore.readQuery(getNode(Relay.QL`query{viewer{actor{id}}}`));
      expect(readRelayQueryData.mock.calls.length).toBe(1);
      expect(readRelayQueryData.mock.calls[0][2]).toBe('client:1');
    });

    it('accepts a query with arguments', () => {
      RelayStore.readQuery(getNode(Relay.QL`query{nodes(ids:["123","456"]){id}}`));
      expect(readRelayQueryData.mock.calls.length).toBe(2);
      expect(readRelayQueryData.mock.calls[0][2]).toBe('123');
      expect(readRelayQueryData.mock.calls[1][2]).toBe('456');
    });

    it('accepts a query with unrecognized arguments', () => {
      var result = RelayStore.readQuery(getNode(Relay.QL`query{username(name:"foo"){id}}`));
      expect(readRelayQueryData.mock.calls.length).toBe(0);
      expect(result).toEqual([undefined]);
    });
  });

  describe('observe', () => {
    it('instantiates RelayQueryResultObservable', () => {
      var fragment = getNode(Relay.QL`
        fragment on Node {
          id
        }
      `);
      GraphQLStoreQueryResolver.mockDefaultResolveImplementation(pointer => {
        expect(pointer.getFragment()).toBe(fragment);
        expect(pointer.getDataID()).toBe('123');
        return {
          __dataID__: '123',
          id: '123',
        };
      });

      var observer = RelayStore.observe(fragment, '123');
      var onNext = jest.genMockFunction();
      expect(observer instanceof RelayQueryResultObservable).toBe(true);
      observer.subscribe({onNext});
      expect(onNext).toBeCalledWith({
        __dataID__: '123',
        id: '123',
      });
    });
  });

  describe('update functions', () => {
    var mockMutation, createTransactionMock, mockTransaction, mockCallbacks;

    beforeEach(() => {
      mockTransaction = new RelayMutationTransaction();
      mockTransaction.commit = jest.genMockFunction();
      createTransactionMock = jest.genMockFunction();
      createTransactionMock.mockReturnValue(mockTransaction);
      RelayMutationQueue.prototype.createTransaction = createTransactionMock;
      mockMutation = new RelayMutation();
      mockCallbacks = jest.genMockFunction();
    });

    describe('applyUpdate', () => {
      it('binds context to mutation before creating transaction', () => {
        mockMutation.bindContext.mockImplementation(() => {
          expect(createTransactionMock).not.toBeCalled();
        });
        RelayStore.applyUpdate(mockMutation);
        expect(mockMutation.bindContext).toBeCalled();
        expect(mockMutation.bindContext.mock.calls[0][0]).toBe(RelayStore);
      });

      it('creates a new RelayMutationTransaction without committing it', () => {
        const transaction = RelayStore.applyUpdate(mockMutation, mockCallbacks);
        expect(transaction).toEqual(mockTransaction);
        expect(createTransactionMock).toBeCalledWith(
          mockMutation,
          mockCallbacks
        );
        expect(mockTransaction.commit).not.toBeCalled();
      });
    });

<<<<<<< HEAD
    describe('update', () => {
      it('binds context to mutation before creating transaction', () => {
        mockMutation.bindContext.mockImplementation(() => {
          expect(createTransactionMock).not.toBeCalled();
        });
        RelayStore.update(mockMutation);
        expect(mockMutation.bindContext).toBeCalled();
        expect(mockMutation.bindContext.mock.calls[0][0]).toBe(RelayStore);
      });

=======
    describe('commitUpdate', () => {
>>>>>>> 7d47f955
      it('creates a new RelayMutationTransaction and commits it', () => {
        RelayStore.commitUpdate(mockMutation, mockCallbacks);
        expect(createTransactionMock).toBeCalledWith(
          mockMutation,
          mockCallbacks
        );
        expect(mockTransaction.commit).toBeCalled();
      });
    });

  });
});<|MERGE_RESOLUTION|>--- conflicted
+++ resolved
@@ -188,20 +188,16 @@
       });
     });
 
-<<<<<<< HEAD
-    describe('update', () => {
+    describe('commitUpdate', () => {
       it('binds context to mutation before creating transaction', () => {
         mockMutation.bindContext.mockImplementation(() => {
           expect(createTransactionMock).not.toBeCalled();
         });
-        RelayStore.update(mockMutation);
+        RelayStore.commitUpdate(mockMutation);
         expect(mockMutation.bindContext).toBeCalled();
         expect(mockMutation.bindContext.mock.calls[0][0]).toBe(RelayStore);
       });
 
-=======
-    describe('commitUpdate', () => {
->>>>>>> 7d47f955
       it('creates a new RelayMutationTransaction and commits it', () => {
         RelayStore.commitUpdate(mockMutation, mockCallbacks);
         expect(createTransactionMock).toBeCalledWith(
